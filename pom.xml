--- conflicted
+++ resolved
@@ -6,11 +6,7 @@
     <artifactId>auto-mapping-map</artifactId>
     <groupId>io.github.anqinworks</groupId>
     <name>auto-mapping-map</name>
-<<<<<<< HEAD
-    <version>4.1</version>
-=======
     <version>4.0.0</version>
->>>>>>> fcdec7c2
     <description>实体类（POJO）和 Map 之间的相互转换</description>
     <url>https://github.com/anqinworks/auto-mapping-map</url>
     <packaging>jar</packaging>
